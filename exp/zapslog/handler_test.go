--- conflicted
+++ resolved
@@ -23,12 +23,9 @@
 package zapslog
 
 import (
-<<<<<<< HEAD
+	"bytes"
 	"context"
-=======
-	"bytes"
 	"encoding/json"
->>>>>>> 07077a69
 	"log/slog"
 	"sync"
 	"testing"
@@ -387,22 +384,6 @@
 		entry.ContextMap())
 }
 
-<<<<<<< HEAD
-func TestContextFieldExtractor(t *testing.T) {
-	key := testContextKey("testkey")
-	fac, logs := observer.New(zapcore.DebugLevel)
-	ctx := context.WithValue(context.Background(), key, "testvalue")
-
-	sl := slog.New(NewHandler(fac, WithContextFieldExtractors(func(ctx context.Context) []zapcore.Field {
-		v := ctx.Value(key).(string)
-		return []zapcore.Field{zap.String("testkey", v)}
-	})))
-	sl.InfoContext(ctx, "msg")
-	lines := logs.TakeAll()
-
-	require.Len(t, lines, 1)
-	require.Equal(t, "testvalue", lines[0].ContextMap()["testkey"])
-=======
 func TestSlogtest(t *testing.T) {
 	var buff bytes.Buffer
 	core := zapcore.NewCore(
@@ -439,5 +420,20 @@
 		},
 	)
 	require.NoError(t, err, "Unexpected error from slogtest.TestHandler")
->>>>>>> 07077a69
+}
+
+func TestContextFieldExtractor(t *testing.T) {
+	key := testContextKey("testkey")
+	fac, logs := observer.New(zapcore.DebugLevel)
+	ctx := context.WithValue(context.Background(), key, "testvalue")
+
+	sl := slog.New(NewHandler(fac, WithContextFieldExtractors(func(ctx context.Context) []zapcore.Field {
+		v := ctx.Value(key).(string)
+		return []zapcore.Field{zap.String("testkey", v)}
+	})))
+	sl.InfoContext(ctx, "msg")
+	lines := logs.TakeAll()
+
+	require.Len(t, lines, 1)
+	require.Equal(t, "testvalue", lines[0].ContextMap()["testkey"])
 }