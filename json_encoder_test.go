// Copyright (c) 2016 Uber Technologies, Inc.
//
// Permission is hereby granted, free of charge, to any person obtaining a copy
// of this software and associated documentation files (the "Software"), to deal
// in the Software without restriction, including without limitation the rights
// to use, copy, modify, merge, publish, distribute, sublicense, and/or sell
// copies of the Software, and to permit persons to whom the Software is
// furnished to do so, subject to the following conditions:
//
// The above copyright notice and this permission notice shall be included in
// all copies or substantial portions of the Software.
//
// THE SOFTWARE IS PROVIDED "AS IS", WITHOUT WARRANTY OF ANY KIND, EXPRESS OR
// IMPLIED, INCLUDING BUT NOT LIMITED TO THE WARRANTIES OF MERCHANTABILITY,
// FITNESS FOR A PARTICULAR PURPOSE AND NONINFRINGEMENT. IN NO EVENT SHALL THE
// AUTHORS OR COPYRIGHT HOLDERS BE LIABLE FOR ANY CLAIM, DAMAGES OR OTHER
// LIABILITY, WHETHER IN AN ACTION OF CONTRACT, TORT OR OTHERWISE, ARISING FROM,
// OUT OF OR IN CONNECTION WITH THE SOFTWARE OR THE USE OR OTHER DEALINGS IN
// THE SOFTWARE.

package zap

import (
	"bytes"
	"errors"
	"io"
	"math"
	"strings"
	"testing"
	"time"

	"github.com/uber-go/zap/spywrite"

	"github.com/stretchr/testify/assert"
	"github.com/stretchr/testify/require"
)

func newJSONEncoder(opts ...JSONOption) *jsonEncoder {
	return NewJSONEncoder(opts...).(*jsonEncoder)
}

func assertJSON(t *testing.T, expected string, enc *jsonEncoder) {
	assert.Equal(t, expected, string(enc.bytes), "Encoded JSON didn't match expectations.")
}

func withJSONEncoder(f func(*jsonEncoder)) {
	enc := newJSONEncoder()
	f(enc)
	enc.Free()
}

type testBuffer struct {
	bytes.Buffer
}

func (b *testBuffer) Sync() error {
	return nil
}

func (b *testBuffer) Lines() []string {
	output := strings.Split(b.String(), "\n")
	return output[:len(output)-1]
}

func (b *testBuffer) Stripped() string {
	return strings.TrimRight(b.String(), "\n")
}

type noJSON struct{}

func (nj noJSON) MarshalJSON() ([]byte, error) {
	return nil, errors.New("no")
}

type loggable struct{ bool }

func (l loggable) MarshalLog(kv KeyValue) error {
	if !l.bool {
		return errors.New("can't marshal")
	}
	kv.AddString("loggable", "yes")
	return nil
}

func assertOutput(t testing.TB, desc string, expected string, f func(Encoder)) {
	withJSONEncoder(func(enc *jsonEncoder) {
		f(enc)
		assert.Equal(t, expected, string(enc.bytes), "Unexpected encoder output after adding a %s.", desc)
	})
	withJSONEncoder(func(enc *jsonEncoder) {
		enc.AddString("foo", "bar")
		f(enc)
		expectedPrefix := `"foo":"bar"`
		if expected != "" {
			// If we expect output, it should be comma-separated from the previous
			// field.
			expectedPrefix += ","
		}
		assert.Equal(t, expectedPrefix+expected, string(enc.bytes), "Unexpected encoder output after adding a %s as a second field.", desc)
	})
}

func TestJSONEncoderFields(t *testing.T) {
	tests := []struct {
		desc     string
		expected string
		f        func(Encoder)
	}{
<<<<<<< HEAD
		{"string", `"k":"v"`, func(e encoder) { e.AddString("k", "v") }},
		{"string", `"k":""`, func(e encoder) { e.AddString("k", "") }},
		{"string", `"k\\":"v\\"`, func(e encoder) { e.AddString(`k\`, `v\`) }},
		{"bool", `"k":true`, func(e encoder) { e.AddBool("k", true) }},
		{"bool", `"k":false`, func(e encoder) { e.AddBool("k", false) }},
		{"bool", `"k\\":true`, func(e encoder) { e.AddBool(`k\`, true) }},
		{"int", `"k":42`, func(e encoder) { e.AddInt("k", 42) }},
		{"int", `"k\\":42`, func(e encoder) { e.AddInt(`k\`, 42) }},
		{"int64", `"k":42`, func(e encoder) { e.AddInt64("k", 42) }},
		{"int64", `"k\\":42`, func(e encoder) { e.AddInt64(`k\`, 42) }},
		{"uint", `"k":42`, func(e encoder) { e.AddUInt("k", 42) }},
		{"uint", `"k\\":42`, func(e encoder) { e.AddUInt(`k\`, 42) }},
		{"uint64", `"k":42`, func(e encoder) { e.AddUInt64("k", 42) }},
		{"uint64", `"k\\":42`, func(e encoder) { e.AddUInt64(`k\`, 42) }},
		{"float64", `"k":1`, func(e encoder) { e.AddFloat64("k", 1.0) }},
		{"float64", `"k\\":1`, func(e encoder) { e.AddFloat64(`k\`, 1.0) }},
		{"float64", `"k":10000000000`, func(e encoder) { e.AddFloat64("k", 1e10) }},
		{"float64", `"k":"NaN"`, func(e encoder) { e.AddFloat64("k", math.NaN()) }},
		{"float64", `"k":"+Inf"`, func(e encoder) { e.AddFloat64("k", math.Inf(1)) }},
		{"float64", `"k":"-Inf"`, func(e encoder) { e.AddFloat64("k", math.Inf(-1)) }},
		{"marshaler", `"k":{"loggable":"yes"}`, func(e encoder) {
=======
		{"string", `"k":"v"`, func(e Encoder) { e.AddString("k", "v") }},
		{"string", `"k":""`, func(e Encoder) { e.AddString("k", "") }},
		{"string", `"k\\":"v\\"`, func(e Encoder) { e.AddString(`k\`, `v\`) }},
		{"bool", `"k":true`, func(e Encoder) { e.AddBool("k", true) }},
		{"bool", `"k":false`, func(e Encoder) { e.AddBool("k", false) }},
		{"bool", `"k\\":true`, func(e Encoder) { e.AddBool(`k\`, true) }},
		{"int", `"k":42`, func(e Encoder) { e.AddInt("k", 42) }},
		{"int", `"k\\":42`, func(e Encoder) { e.AddInt(`k\`, 42) }},
		{"int64", `"k":42`, func(e Encoder) { e.AddInt64("k", 42) }},
		{"int64", `"k\\":42`, func(e Encoder) { e.AddInt64(`k\`, 42) }},
		{"float64", `"k":1`, func(e Encoder) { e.AddFloat64("k", 1.0) }},
		{"float64", `"k\\":1`, func(e Encoder) { e.AddFloat64(`k\`, 1.0) }},
		{"float64", `"k":10000000000`, func(e Encoder) { e.AddFloat64("k", 1e10) }},
		{"float64", `"k":"NaN"`, func(e Encoder) { e.AddFloat64("k", math.NaN()) }},
		{"float64", `"k":"+Inf"`, func(e Encoder) { e.AddFloat64("k", math.Inf(1)) }},
		{"float64", `"k":"-Inf"`, func(e Encoder) { e.AddFloat64("k", math.Inf(-1)) }},
		{"marshaler", `"k":{"loggable":"yes"}`, func(e Encoder) {
>>>>>>> 01db07ad
			assert.NoError(t, e.AddMarshaler("k", loggable{true}), "Unexpected error calling MarshalLog.")
		}},
		{"marshaler", `"k\\":{"loggable":"yes"}`, func(e Encoder) {
			assert.NoError(t, e.AddMarshaler(`k\`, loggable{true}), "Unexpected error calling MarshalLog.")
		}},
		{"marshaler", `"k":{}`, func(e Encoder) {
			assert.Error(t, e.AddMarshaler("k", loggable{false}), "Expected an error calling MarshalLog.")
		}},
		{"arbitrary object", `"k":{"loggable":"yes"}`, func(e Encoder) {
			assert.NoError(t, e.AddObject("k", map[string]string{"loggable": "yes"}), "Unexpected error JSON-serializing a map.")
		}},
		{"arbitrary object", `"k\\":{"loggable":"yes"}`, func(e Encoder) {
			assert.NoError(t, e.AddObject(`k\`, map[string]string{"loggable": "yes"}), "Unexpected error JSON-serializing a map.")
		}},
		{"arbitrary object", "", func(e Encoder) {
			assert.Error(t, e.AddObject("k", noJSON{}), "Unexpected success JSON-serializing a noJSON.")
		}},
	}

	for _, tt := range tests {
		assertOutput(t, tt.desc, tt.expected, tt.f)
	}
}

func TestJSONWriteEntry(t *testing.T) {
	entry := &Entry{Level: InfoLevel, Message: `hello\`, Time: time.Unix(0, 0)}
	enc := NewJSONEncoder()

	assert.Equal(t, errNilSink, enc.WriteEntry(
		nil,
		entry.Message,
		entry.Level,
		entry.Time,
	), "Expected an error writing to a nil sink.")

	// Messages should be escaped.
	sink := &testBuffer{}
	enc.AddString("foo", "bar")
	err := enc.WriteEntry(sink, entry.Message, entry.Level, entry.Time)
	assert.NoError(t, err, "WriteEntry returned an unexpected error.")
	assert.Equal(
		t,
		`{"level":"info","ts":0,"msg":"hello\\","foo":"bar"}`,
		sink.Stripped(),
	)

	// We should be able to re-use the encoder, preserving the accumulated
	// fields.
	sink.Reset()
	err = enc.WriteEntry(sink, entry.Message, entry.Level, time.Unix(100, 0))
	assert.NoError(t, err, "WriteEntry returned an unexpected error.")
	assert.Equal(
		t,
		`{"level":"info","ts":100,"msg":"hello\\","foo":"bar"}`,
		sink.Stripped(),
	)
}

func TestJSONWriteEntryLargeTimestamps(t *testing.T) {
	// Ensure that we don't switch to exponential notation when encoding dates far in the future.
	sink := &testBuffer{}
	enc := NewJSONEncoder()
	future := time.Date(2100, time.January, 1, 0, 0, 0, 0, time.UTC)
	require.NoError(t, enc.WriteEntry(sink, "fake msg", DebugLevel, future))
	assert.Contains(
		t,
		sink.Stripped(),
		`"ts":4102444800,`,
		"Expected to encode large timestamps using grade-school notation.",
	)
}

func TestJSONClone(t *testing.T) {
	// The parent encoder is created with plenty of excess capacity.
	parent := &jsonEncoder{bytes: make([]byte, 0, 128)}
	clone := parent.Clone()

	// Adding to the parent shouldn't affect the clone, and vice versa.
	parent.AddString("foo", "bar")
	clone.AddString("baz", "bing")

	assertJSON(t, `"foo":"bar"`, parent)
	assertJSON(t, `"baz":"bing"`, clone.(*jsonEncoder))
}

func TestJSONWriteEntryFailure(t *testing.T) {
	withJSONEncoder(func(enc *jsonEncoder) {
		tests := []struct {
			sink io.Writer
			msg  string
		}{
			{spywrite.FailWriter{}, "Expected an error when writing to sink fails."},
			{spywrite.ShortWriter{}, "Expected an error on partial writes to sink."},
		}
		for _, tt := range tests {
			err := enc.WriteEntry(tt.sink, "hello", InfoLevel, time.Unix(0, 0))
			assert.Error(t, err, tt.msg)
		}
	})
}

func TestJSONEscaping(t *testing.T) {
	// Test all the edge cases of JSON escaping directly.
	cases := map[string]string{
		// ASCII.
		`foo`: `foo`,
		// Special-cased characters.
		`"`: `\"`,
		`\`: `\\`,
		// Special-cased characters within everyday ASCII.
		`foo"foo`: `foo\"foo`,
		"foo\n":   `foo\n`,
		// Special-cased control characters.
		"\n": `\n`,
		"\r": `\r`,
		"\t": `\t`,
		// \b and \f are special-cased in the JSON spec, but this representation
		// is also conformant.
		"\b": `\u0008`,
		"\f": `\u000c`,
		// The standard lib special-cases angle brackets and ampersands, because
		// it wants to protect users from browser exploits. In a logging
		// context, we shouldn't special-case these characters.
		"<": "<",
		">": ">",
		"&": "&",
		// ASCII bell - not special-cased.
		string(byte(0x07)): `\u0007`,
		// Astral-plane unicode.
		`☃`: `☃`,
		// Decodes to (RuneError, 1)
		"\xed\xa0\x80":    `\ufffd\ufffd\ufffd`,
		"foo\xed\xa0\x80": `foo\ufffd\ufffd\ufffd`,
	}
	enc := newJSONEncoder()
	for input, output := range cases {
		enc.truncate()
		enc.safeAddString(input)
		assertJSON(t, output, enc)
	}
}

func TestJSONOptions(t *testing.T) {
	root := NewJSONEncoder(
		MessageKey("the-message"),
		LevelString("the-level"),
		RFC3339Formatter("the-timestamp"),
	)

	for _, enc := range []Encoder{root, root.Clone()} {
		buf := &bytes.Buffer{}
		enc.WriteEntry(buf, "fake msg", DebugLevel, time.Date(1970, time.January, 1, 0, 0, 0, 0, time.UTC))
		assert.Equal(
			t,
			`{"the-level":"debug","the-timestamp":"1970-01-01T00:00:00Z","the-message":"fake msg"}`+"\n",
			buf.String(),
			"Unexpected log output with non-default encoder options.",
		)
	}
}<|MERGE_RESOLUTION|>--- conflicted
+++ resolved
@@ -106,29 +106,6 @@
 		expected string
 		f        func(Encoder)
 	}{
-<<<<<<< HEAD
-		{"string", `"k":"v"`, func(e encoder) { e.AddString("k", "v") }},
-		{"string", `"k":""`, func(e encoder) { e.AddString("k", "") }},
-		{"string", `"k\\":"v\\"`, func(e encoder) { e.AddString(`k\`, `v\`) }},
-		{"bool", `"k":true`, func(e encoder) { e.AddBool("k", true) }},
-		{"bool", `"k":false`, func(e encoder) { e.AddBool("k", false) }},
-		{"bool", `"k\\":true`, func(e encoder) { e.AddBool(`k\`, true) }},
-		{"int", `"k":42`, func(e encoder) { e.AddInt("k", 42) }},
-		{"int", `"k\\":42`, func(e encoder) { e.AddInt(`k\`, 42) }},
-		{"int64", `"k":42`, func(e encoder) { e.AddInt64("k", 42) }},
-		{"int64", `"k\\":42`, func(e encoder) { e.AddInt64(`k\`, 42) }},
-		{"uint", `"k":42`, func(e encoder) { e.AddUInt("k", 42) }},
-		{"uint", `"k\\":42`, func(e encoder) { e.AddUInt(`k\`, 42) }},
-		{"uint64", `"k":42`, func(e encoder) { e.AddUInt64("k", 42) }},
-		{"uint64", `"k\\":42`, func(e encoder) { e.AddUInt64(`k\`, 42) }},
-		{"float64", `"k":1`, func(e encoder) { e.AddFloat64("k", 1.0) }},
-		{"float64", `"k\\":1`, func(e encoder) { e.AddFloat64(`k\`, 1.0) }},
-		{"float64", `"k":10000000000`, func(e encoder) { e.AddFloat64("k", 1e10) }},
-		{"float64", `"k":"NaN"`, func(e encoder) { e.AddFloat64("k", math.NaN()) }},
-		{"float64", `"k":"+Inf"`, func(e encoder) { e.AddFloat64("k", math.Inf(1)) }},
-		{"float64", `"k":"-Inf"`, func(e encoder) { e.AddFloat64("k", math.Inf(-1)) }},
-		{"marshaler", `"k":{"loggable":"yes"}`, func(e encoder) {
-=======
 		{"string", `"k":"v"`, func(e Encoder) { e.AddString("k", "v") }},
 		{"string", `"k":""`, func(e Encoder) { e.AddString("k", "") }},
 		{"string", `"k\\":"v\\"`, func(e Encoder) { e.AddString(`k\`, `v\`) }},
@@ -139,6 +116,10 @@
 		{"int", `"k\\":42`, func(e Encoder) { e.AddInt(`k\`, 42) }},
 		{"int64", `"k":42`, func(e Encoder) { e.AddInt64("k", 42) }},
 		{"int64", `"k\\":42`, func(e Encoder) { e.AddInt64(`k\`, 42) }},
+		{"uint", `"k":42`, func(e Encoder) { e.AddUInt("k", 42) }},
+		{"uint", `"k\\":42`, func(e Encoder) { e.AddUInt(`k\`, 42) }},
+		{"uint64", `"k":42`, func(e Encoder) { e.AddUInt64("k", 42) }},
+		{"uint64", `"k\\":42`, func(e Encoder) { e.AddUInt64(`k\`, 42) }},
 		{"float64", `"k":1`, func(e Encoder) { e.AddFloat64("k", 1.0) }},
 		{"float64", `"k\\":1`, func(e Encoder) { e.AddFloat64(`k\`, 1.0) }},
 		{"float64", `"k":10000000000`, func(e Encoder) { e.AddFloat64("k", 1e10) }},
@@ -146,7 +127,6 @@
 		{"float64", `"k":"+Inf"`, func(e Encoder) { e.AddFloat64("k", math.Inf(1)) }},
 		{"float64", `"k":"-Inf"`, func(e Encoder) { e.AddFloat64("k", math.Inf(-1)) }},
 		{"marshaler", `"k":{"loggable":"yes"}`, func(e Encoder) {
->>>>>>> 01db07ad
 			assert.NoError(t, e.AddMarshaler("k", loggable{true}), "Unexpected error calling MarshalLog.")
 		}},
 		{"marshaler", `"k\\":{"loggable":"yes"}`, func(e Encoder) {
