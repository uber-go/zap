module go.uber.org/zap

go 1.13

require (
<<<<<<< HEAD
	github.com/pkg/errors v0.9.1
	github.com/stretchr/objx v0.3.0 // indirect
=======
	github.com/pkg/errors v0.8.1
>>>>>>> 37482511
	github.com/stretchr/testify v1.7.0
	go.uber.org/atomic v1.7.0
	go.uber.org/multierr v1.6.0
	gopkg.in/yaml.v2 v2.2.8
	gopkg.in/yaml.v3 v3.0.0-20210107192922-496545a6307b // indirect
)<|MERGE_RESOLUTION|>--- conflicted
+++ resolved
@@ -3,12 +3,7 @@
 go 1.13
 
 require (
-<<<<<<< HEAD
 	github.com/pkg/errors v0.9.1
-	github.com/stretchr/objx v0.3.0 // indirect
-=======
-	github.com/pkg/errors v0.8.1
->>>>>>> 37482511
 	github.com/stretchr/testify v1.7.0
 	go.uber.org/atomic v1.7.0
 	go.uber.org/multierr v1.6.0
