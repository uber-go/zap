--- conflicted
+++ resolved
@@ -38,13 +38,8 @@
 }
 
 func (d *lazyWithCore) initOnce() {
-<<<<<<< HEAD
 	d.Do(func() {
-		d.Core = d.Core.With(d.fields)
-=======
-	d.Once.Do(func() {
 		d.core = d.core.With(d.fields)
->>>>>>> 4b9cea0f
 	})
 }
 
