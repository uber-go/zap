--- conflicted
+++ resolved
@@ -47,12 +47,9 @@
 		// Intenationally introduce some floating-point error.
 		{"AppendFloat32", func() { buf.AppendFloat(float64(float32(3.14)), 32) }, "3.14"},
 		{"AppendWrite", func() { buf.Write([]byte("foo")) }, "foo"},
-<<<<<<< HEAD
+		{"AppendTime", func() { buf.AppendTime(time.Date(2000, 1, 2, 3, 4, 5, 6, time.UTC), time.RFC3339) }, "2000-01-02T03:04:05Z"},
 		{"WriteByte", func() { buf.WriteByte('v') }, "v"},
 		{"WriteString", func() { buf.WriteString("foo") }, "foo"},
-=======
-		{"AppendTime", func() { buf.AppendTime(time.Date(2000, 1, 2, 3, 4, 5, 6, time.UTC), time.RFC3339) }, "2000-01-02T03:04:05Z"},
->>>>>>> fb717580
 	}
 
 	for _, tt := range tests {
